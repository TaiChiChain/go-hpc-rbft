--- conflicted
+++ resolved
@@ -987,15 +987,9 @@
 		}
 	}
 
-<<<<<<< HEAD
 	if rbft.beyondRange(preprep.SequenceNumber) {
 		rbft.logger.Debugf("Replica %d received a pre-prepare out of high-watermark", rbft.peerPool.ID)
 		rbft.softStartHighWatermarkTimer("replica received a pre-prepare out of range")
-=======
-	if !rbft.inW(preprep.SequenceNumber) {
-		rbft.logger.Debugf("Replica %d received a pre-prepare out of high-watermark", rbft.peerPool.ID)
-		rbft.softStartHighWatermarkTimer()
->>>>>>> e2d8db50
 	}
 
 	if preprep.BatchDigest == "" {
@@ -1590,11 +1584,7 @@
 		if rbft.exec.lastExec == rbft.h+rbft.L {
 			rbft.logger.Warningf("Replica %d try to send checkpoint equal to high watermark, "+
 				"there may be something wrong with checkpoint", rbft.peerPool.ID)
-<<<<<<< HEAD
 			rbft.softStartHighWatermarkTimer("replica send checkpoint equal to high-watermark")
-=======
-			rbft.softStartHighWatermarkTimer()
->>>>>>> e2d8db50
 		}
 	}
 	payload, err := proto.Marshal(chkpt)
